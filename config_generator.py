"""
Processor Configuration Generator

This script analyzes processor repositories and generates processor configurations.
It includes the following functionality:
- Cloning processor repositories and analyzing their files.
- Extracting hardware modules and testbench files from the repository.
- Building module dependency graphs.
- Generating configuration files for the processor.
- Interactive simulation and file minimization.

Main Functions:
--------------
- **generate_processor_config**: Clones a repository, analyzes it, and generates a configuration
- **interactive_simulate_and_minimize**: Optimizes file lists through simulation
- **rank_top_candidates**: Identifies the best top module candidates

Command-Line Interface:
-----------------------
- `-u`, `--processor-url`: URL of the processor repository to clone.
- `-p`, `--config-path`: Path to save the configuration file.
- `-g`, `--plot-graph`: Plots the module dependency graph.
- `-a`, `--add-to-config`: Adds the generated configuration to a central config file.
- `-n`, `--no-llama`: Skip OLLAMA processing for top module identification.
- `-m`, `--model`: OLLAMA model to use (default: 'qwen2.5:32b').

Usage:
------
python config_generator_core.py -u <processor_url> -p config/
"""

import os
import time
import glob
import json
import shutil
import argparse
import shlex
import subprocess
import re
import tempfile
from typing import Any, Dict, List
from collections import deque
from core.config import load_config, save_config
from core.file_manager import (
    clone_repo,
    remove_repo,
    find_files_with_extension,
    find_files_with_extension_smart,
    extract_modules,
    is_testbench_file,
    find_include_dirs,
    find_missing_modules,
    find_missing_module_files,
    should_exclude_file,
)
from core.graph import build_module_graph, plot_processor_graph
from core.ollama import (
    get_filtered_files_list,
    get_top_module,
)
from core.log import print_green, print_red, print_yellow
from verilator_runner import (
    compile_incremental as verilator_incremental,
)
from ghdl_runner import (
    incremental_compilation as ghdl_incremental,
)


# Constants
EXTENSIONS = ['v', 'sv', 'vhdl', 'vhd']
DESTINATION_DIR = './temp'
UTILITY_PATTERNS = (
    "gen_", "dff", "buf", "full_handshake", "fifo", "mux", "regfile"
)


def _is_peripheral_like_name(name: str) -> bool:
    """Heuristic check for peripheral/SoC fabric/memory module names we don't want as CPU tops.
    Examples: axi4memory, axi_*, apb_*, ahb_*, wb_*, uart, spi, i2c, gpio, timer, dma, plic, clint, cache, ram, rom, bridge, interconnect.
    """
    n = (name or "").lower()
    # Strong signals for bus fabrics and memories
    if ("axi" in n) or n.startswith(("axi_", "apb_", "ahb_", "wb_", "avalon_", "tl_", "tilelink_")):
        return True
    if any(t in n for t in ["memory", "ram", "rom", "cache", "sdram", "ddr", "bram"]):
        return True
    if any(t in n for t in ["uart", "spi", "i2c", "gpio", "timer", "dma", "plic", "clint", "jtag", "bridge", "interconnect", "xbar"]):
        return True
    if any(t in n for t in ["axi4", "axi_lite", "axi4lite", "axi_lite_ctrl", "axi_ctrl"]):
        return True
    return False


def _is_functional_unit_name(name: str) -> bool:
    """Heuristic for small functional units we don't want as the overall CPU top.
    Examples: multiplier, divider, alu, adder, shifter, barrel, encoder, decoder, fpu, cache.
    """
    n = (name or "").lower()
    terms = [
    "multiplier", "divider", "div", "mul", "alu", "adder", "shifter", "barrel",
    "encoder", "decoder",
    "fpu", "fpdiv", "fpsqrt",
    "cache", "icache", "dcache", "tlb",
    "btb", "branch", "predictor", "ras", "returnaddress", "rsb"
    ]
    # Check for branch predictor patterns but avoid false positives with project initials
    # e.g., "bp" should match "branch_predictor" or "_bp_" but not "bp_core" (BlackParrot core)
    for t in terms:
        if t in n:
            return True
    
    # Special check for "bp" (branch predictor) - only match if it's clearly branch predictor context
    # Match: "_bp_", "_bp", "bp_pred", "bpred", etc.
    # Don't match: "bp_core", "bp_processor", "bp_unicore" (BlackParrot modules)
    if ("_bp_" in n or n.endswith("_bp") or n.startswith("bp_pred") or "bpred" in n):
        # But don't penalize if it's clearly a CPU core/processor
        if not any(x in n for x in ["core", "processor", "cpu", "unicore", "multicore"]):
            return True
    
    return False


def _is_micro_stage_name(name: str) -> bool:
    """Heuristic for pipeline stage blocks that are not full CPU tops (fetch/rename/issue/etc.)."""
    n = (name or "").lower()
    terms = [
    "fetch", "decode", "rename", "issue", "schedule", "commit", "retire",
    "execute", "registerread", "registerwrite", "regread", "regwrite",
    "lsu", "mmu", "reorder", "rob", "iq", "btb", "bpu", "ras",
    "predecode", "dispatch", "wakeup", "queue", "storequeue", "loadqueue",
    "activelist", "freelist", "rmt", "nextpc", "pcstage"
    ]
    exact_stage_names = ["wb", "id", "ex", "mem", "if", "ma", "wr", "pc", "ctrl", "regs", "alu", "dram", "iram", "halt", "machine"]
    if n in exact_stage_names:
        return True
    
    # Check for 'rs' (reservation station) with word boundaries to avoid matching "RS5"
    if "_rs_" in n or n.startswith("rs_") or n.endswith("_rs") or n == "rs":
        return True
    
    return any(t in n for t in terms)


def _is_interface_module_name(name: str) -> bool:
    """Return True for interface-like module names (ControllerIF, DCacheIF, ...)."""
    n = (name or "").lower()
    return n.endswith("if") or "interface" in n


def _is_fpga_path(path: str) -> bool:
    """Return True if the file lives under an 'fpga' or 'boards' folder (case-insensitive).
    Treat these as FPGA board wrapper trees to exclude from core detection.
    Works with relative or absolute paths.
    """
    try:
        p = path.replace("\\", "/").lower()
        return (
            "/fpga/" in p
            or p.startswith("fpga/")
            or "/fpga-" in p
            or p.endswith("/fpga")
            or "/boards/" in p
            or p.startswith("boards/")
            or "/board/" in p
            or p.startswith("board/")
        )
    except Exception:
        return False


def _ensure_mapping(mapping: Any) -> Dict[str, List[str]]:
    """
    Normalize a graph-like input into a dict: node -> list(children/parents).
    """
    out: Dict[str, List[str]] = {}
    if not mapping:
        return out

    if isinstance(mapping, dict):
        for k, v in mapping.items():
            if v is None:
                out[str(k)] = []
            elif isinstance(v, (list, tuple, set)):
                out[str(k)] = [str(x) for x in v]
            else:
                out[str(k)] = [str(v)]
        return out

    if isinstance(mapping, (list, tuple)):
        pair_like = all(isinstance(el, (list, tuple)) and len(el) == 2 for el in mapping)
        if pair_like:
            for parent, children in mapping:
                key = str(parent)
                if children is None:
                    out.setdefault(key, [])
                elif isinstance(children, (list, tuple, set)):
                    out.setdefault(key, []).extend(str(x) for x in children)
                else:
                    out.setdefault(key, []).append(str(children))
            return out
        if all(isinstance(el, (str, bytes)) for el in mapping):
            for node in mapping:
                out[str(node)] = []
            return out

    try:
        for el in mapping:
            if isinstance(el, (list, tuple)) and len(el) >= 2:
                key = str(el[0])
                val = el[1]
                if isinstance(val, (list, tuple, set)):
                    out.setdefault(key, []).extend(str(x) for x in val)
                else:
                    out.setdefault(key, []).append(str(val))
            elif isinstance(el, (str, bytes)):
                out.setdefault(str(el), [])
    except Exception:
        pass

    return out


def _reachable_size(children_of: Any, start: str) -> int:
    """
    Return number reachable distinct nodes (excluding start) from `start` using BFS.
    """
    children_map = _ensure_mapping(children_of)
    seen = set()
    q = deque([start])
    while q:
        cur = q.popleft()
        kids = children_map.get(cur, []) or []
        if isinstance(kids, (str, bytes)):
            kids = [kids]
        for ch in kids:
            chs = str(ch)
            if chs not in seen and chs != start:
                seen.add(chs)
                q.append(chs)
    return len(seen)


def _analyze_instantiation_patterns(module_name: str, file_path: str) -> dict:
    """
    Analyze what types of components a module instantiates to classify it as CPU core vs SoC top.
    Returns a dict with counts of different component types found.
    """
    if not file_path or not os.path.exists(file_path):
        return {}
    
    try:
        with open(file_path, 'r', encoding='utf-8', errors='ignore') as f:
            content = f.read()
    except Exception:
        return {}
    
    # CPU core component patterns (things a CPU would instantiate)
    cpu_patterns = [
        r'\b(alu|arithmetic|logic)\b',
        r'\b(mul|mult|multiplier)\b', 
        r'\b(div|divider|division)\b',
        r'\b(fpu|float|floating)\b',
        r'\b(cache|icache|dcache)\b',
        r'\b(mmu|tlb)\b',
        r'\b(branch|pred|predictor)\b',
        r'\b(decode|decoder)\b',
        r'\b(execute|exec|execution)\b',
        r'\b(fetch|instruction)\b',
        r'\b(register|regfile|rf|mprf)\b',
        r'\b(pipeline|pipe)\b',
        r'\b(hazard|forward|forwarding)\b',
        r'\b(csr|control|status)\b',
        # SuperScalar and RISC-V specific patterns
        r'\b(schedule|scheduler|issue|dispatch)\b',
        r'\b(retire|commit|completion)\b',
        r'\b(reservation|station|rob|reorder)\b',
        r'\b(inst|instr|instruction)\b',
        r'\b(mem|memory)(?!_external|_ext|_sys)\b',  # Internal memory components
        r'\b(lsu|load|store)\b',
        r'\b(sys|system)_(?!bus|external)\b'  # System components but not external bus
    ]
    
    # SoC/System component patterns (things an SoC top would instantiate)
    # Note: Exclude memory/clock patterns that could be internal to CPU cores
    soc_patterns = [
        r'\b(gpio|pin|port)\b',
        r'\b(uart|serial)\b',
        r'\b(spi|i2c)\b',
        r'\b(timer|counter)\b',
        r'\b(interrupt|plic|clint)\b',
        r'\b(dma|direct|memory|access)\b',
        r'\b(peripheral|periph)\b',
        r'\b(bridge|interconnect)\b',
        r'\b(debug|jtag)\b',
        r'\b(external_mem|ext_mem|ddr|sdram)\b',
        r'\b(system_bus|main_bus|soc_bus)\b'
    ]
    
    instantiation_regex = r'^\s*(\w+)\s*(?:#\s*\([^)]*\))?\s*(\w+)\s*\('

    cpu_score = 0
    soc_score = 0
    total_instances = 0
    instantiated_modules = []
    
    for match in re.finditer(instantiation_regex, content, re.MULTILINE | re.IGNORECASE):
        module_type = match.group(1).lower()
        instance_name = match.group(2).lower()
        total_instances += 1
        instantiated_modules.append(module_type)
        
        combined_text = f"{module_type} {instance_name}"
        
        for pattern in cpu_patterns:
            if re.search(pattern, combined_text, re.IGNORECASE):
                cpu_score += 1
                break  
        
        for pattern in soc_patterns:
            if re.search(pattern, combined_text, re.IGNORECASE):
                soc_score += 1
                break  
    
    return {
        'cpu_score': cpu_score,
        'soc_score': soc_score,
        'total_instances': total_instances,
        'cpu_ratio': cpu_score / max(total_instances, 1),
        'soc_ratio': soc_score / max(total_instances, 1),
        'instantiated_modules': instantiated_modules
    }


def _analyze_cpu_signals(module_name: str, file_path: str, instantiated_in_file: str) -> dict:
    """
    Analyze the signals/ports used when instantiating a module to determine if it's a CPU core.
    Look for CPU-characteristic signals like address buses, data buses, memory interfaces, etc.
    """
    if not file_path or not os.path.exists(file_path) or not os.path.exists(instantiated_in_file):
        return {'cpu_signal_score': 0, 'signals_found': []}
    
    try:
        with open(instantiated_in_file, 'r', encoding='utf-8', errors='ignore') as f:
            content = f.read()
    except Exception:
        return {'cpu_signal_score': 0, 'signals_found': []}
    
    # CPU core signal patterns (things connected to CPU cores)
    cpu_signal_patterns = [
        r'\b(addr|address|mem_addr|i_addr|d_addr)\b',
        r'\b(data|mem_data|i_data|d_data|mem_rdata|mem_wdata|rdata|wdata)\b',
        r'\b(mem_req|mem_gnt|mem_rvalid|mem_we|mem_be|we|be)\b',
        r'\b(instr|instruction|i_req|i_gnt|i_rvalid)\b',
        r'\b(icache|dcache|cache_req|cache_resp)\b',
        r'\b(clk|clock|rst|reset|rstn)\b',
        r'\b(irq|interrupt|exception)\b',
        r'\b(halt|stall|flush|valid|ready)\b',
        r'\b(hart|hartid|mhartid)\b',
        r'\b(retire|commit|trap)\b',
        r'\b(axi|ahb|apb|wb|wishbone)\b',
        r'\b(avalon|tilelink)\b'
    ]
    
    # Look for instantiation of the specific module and analyze its connections
    module_instantiation_pattern = rf'\b{re.escape(module_name)}\s+(?:#\s*\([^)]*\))?\s*(\w+)\s*\((.*?)\);'
    
    cpu_signal_score = 0
    signals_found = []
    
    for match in re.finditer(module_instantiation_pattern, content, re.DOTALL | re.IGNORECASE):
        instance_name = match.group(1)
        port_connections = match.group(2)
        
        # Analyze the port connections
        for pattern in cpu_signal_patterns:
            signal_matches = re.findall(pattern, port_connections, re.IGNORECASE)
            if signal_matches:
                cpu_signal_score += len(signal_matches)
                signals_found.extend(signal_matches)
    
    # Bonus points for instance names that suggest CPU core
    instance_pattern = rf'\b{re.escape(module_name)}\s+(?:#\s*\([^)]*\))?\s*(\w+)\s*\('
    for match in re.finditer(instance_pattern, content, re.IGNORECASE):
        instance_name = match.group(1).lower()
        if any(term in instance_name for term in ['cpu', 'core', 'proc', 'hart', 'riscv']):
            cpu_signal_score += 20  # Higher bonus for CPU-like instance names
            signals_found.append(f"instance_name:{instance_name}")
        elif instance_name.startswith('core'):  # core0, core1, etc.
            cpu_signal_score += 25  # Even higher for numbered cores
            signals_found.append(f"instance_name:{instance_name}")
    
    return {
        'cpu_signal_score': cpu_signal_score,
        'signals_found': list(set(signals_found))  # Remove duplicates
    }


def _find_cpu_core_in_soc(top_module: str, module_graph: dict, modules: list) -> str:
    """
    If the top module is a SoC, try to find the actual CPU core it instantiates.
    Returns the CPU core module name, or the original top_module if not found.
    """
    print_green(f"[CORE_SEARCH] Starting SoC analysis for top_module: {top_module}")
    
    if not top_module or not modules:
        print_yellow(f"[CORE_SEARCH] Early return: top_module={top_module}, modules_count={len(modules) if modules else 0}")
        return top_module
    
    # Create module name to file path mapping
    module_to_file = {}
    for module_name, file_path in modules:
        module_to_file[module_name] = file_path
    
    print_green(f"[CORE_SEARCH] Created module mapping with {len(module_to_file)} entries")
    
    # Get the file path for the top module
    top_file_path = module_to_file.get(top_module)
    if not top_file_path:
        print_yellow(f"[CORE_SEARCH] No file found for top_module: {top_module}")
        return top_module
    
    print_green(f"[CORE_SEARCH] Found file for {top_module}: {top_file_path}")
    
    # Analyze what the top module instantiates
    patterns = _analyze_instantiation_patterns(top_module, top_file_path)
    if not patterns:
        print_yellow(f"[CORE_SEARCH] No instantiation patterns found for {top_module}")
        return top_module
    
    print_green(f"[CORE_SEARCH] Instantiation patterns: {patterns}")
    
    # Check if this looks like a SoC (has peripherals)
    soc_ratio = patterns.get('soc_ratio', 0)
    total_instances = patterns.get('total_instances', 0)
    instantiated_modules = patterns.get('instantiated_modules', [])
    
    # If SoC ratio is significant OR has many instances, look for CPU core candidates among instantiated modules
    if soc_ratio > 0.2:  # Has significant peripheral instantiations (increased threshold)
        print_green(f"[CORE_SEARCH] {top_module} appears to be a SoC (soc_ratio={soc_ratio:.2f}, total_instances={total_instances}), searching for CPU core...")
        
        # Look for CPU core candidates among instantiated modules
        cpu_core_candidates = []
        
        for inst_module in instantiated_modules:
            # Skip obvious non-CPU modules
            if any(skip in inst_module.lower() for skip in ['ram', 'rom', 'timer', 'uart', 'gpio', 'spi', 'i2c', 'vga', 'dma', 'bus', 'matrix', 'interface', 'sync', 'interconnect']):
                continue
                
            # Analyze this potential CPU core - do case-insensitive module lookup
            inst_file_path = None
            proper_module_name = None
            for module_name, file_path in module_to_file.items():
                if module_name.lower() == inst_module.lower():
                    inst_file_path = file_path
                    proper_module_name = module_name  # Use the proper-cased module name
                    break
            
            if inst_file_path:
                # Analyze the signals used when instantiating this module
                signal_analysis = _analyze_cpu_signals(proper_module_name, inst_file_path, top_file_path)
                
                inst_patterns = _analyze_instantiation_patterns(proper_module_name, inst_file_path)
                if inst_patterns:
                    inst_cpu_ratio = inst_patterns.get('cpu_ratio', 0)
                    inst_soc_ratio = inst_patterns.get('soc_ratio', 0)
                    inst_total = inst_patterns.get('total_instances', 0)
                    
                    # Score this module as a CPU core candidate
                    cpu_score = 0
                    
                    # Prefer modules with CPU-like keywords in name
                    name_lower = proper_module_name.lower()
                    if any(cpu_term in name_lower for cpu_term in ['cpu', 'core', 'risc', 'processor', 'hart']):
                        cpu_score += 10
                    
                    # Special bonus for repo-specific core names (like 'aukv' for AUK-V)
                    if top_module:
                        top_parts = [part.lower() for part in top_module.replace('_', ' ').split() if len(part) > 2]
                        for part in top_parts:
                            if part in name_lower and part not in ['soc', 'system', 'top', 'eggs']:
                                cpu_score += 15  # Higher bonus for repo-specific names
                    
                    # Signal analysis score - this is the key addition!
                    signal_score = signal_analysis['cpu_signal_score']
                    cpu_score += signal_score
                    
                    # Prefer modules with CPU-like internal structure
                    if inst_cpu_ratio > inst_soc_ratio:
                        cpu_score += 5
                    if inst_cpu_ratio > 0.3:
                        cpu_score += 3
                    
                    # Prefer modules with reasonable complexity (not too simple, not too complex)
                    if 5 <= inst_total <= 50:
                        cpu_score += 2
                    
                    # Only consider if it has some positive indicators
                    if cpu_score > 0:
                        cpu_core_candidates.append((proper_module_name, cpu_score, inst_cpu_ratio, inst_total, signal_analysis))
                        print_green(f"[CORE_SEARCH] Found CPU core candidate: {proper_module_name}")
                        print_green(f"[CORE_SEARCH]   Total score={cpu_score} (signal_score={signal_score}, cpu_ratio={inst_cpu_ratio:.2f}, instances={inst_total})")
                        print_green(f"[CORE_SEARCH]   CPU signals found: {signal_analysis['signals_found']}")
        
        # Select the best CPU core candidate
        if cpu_core_candidates:
            # Sort by score descending, then by CPU ratio descending
            cpu_core_candidates.sort(key=lambda x: (x[1], x[2]), reverse=True)
            selected_core = cpu_core_candidates[0][0]
            print_green(f"[CORE_SEARCH] Selected CPU core: {selected_core}")
            return selected_core
        else:
            print_yellow(f"[CORE_SEARCH] No suitable CPU core found in {top_module}, keeping original top module")
    
    return top_module


def rank_top_candidates(module_graph, module_graph_inverse, repo_name=None, modules=None):
    """
    Rank module candidates to identify the best top module.
    Analyzes both module connectivity and instantiation patterns to distinguish CPU cores from SoC tops.
    """
    children_of = _ensure_mapping(module_graph_inverse)
    parents_of = _ensure_mapping(module_graph)

    nodes = set(children_of.keys()) | set(parents_of.keys())
    for n in nodes:
        children_of.setdefault(n, [])
        parents_of.setdefault(n, [])

    # Filter out Verilog keywords and invalid module names
    valid_modules = []
    verilog_keywords = {"if", "else", "always", "initial", "begin", "end", "case", "default", "for", "while", "assign"}
    
    for module in nodes:
        if (module not in verilog_keywords and 
            len(module) > 1 and 
            (module.replace('_', '').isalnum())):
            valid_modules.append(module)
    
    # Find candidates: modules with few parents are preferred
    zero_parent_modules = [m for m in valid_modules if not parents_of.get(m, [])]
    low_parent_modules = [m for m in valid_modules if len(parents_of.get(m, [])) <= 2]
    
    # Include repo name matches even if they have many parents
    repo_name_matches = []
    cpu_core_matches = []
    
    # Create module name to file path mapping for instantiation analysis
    module_to_file = {}
    if modules:
        for module_name, file_path in modules:
            module_to_file[module_name] = file_path
    
    if repo_name and len(repo_name) > 2:
        repo_lower = repo_name.lower()
        for module in valid_modules:
            module_lower = module.lower()
            # Enhanced repo matching - include exact matches regardless of parent count
            if (repo_lower == module_lower or 
                repo_lower in module_lower or 
                module_lower in repo_lower):
                repo_name_matches.append(module)
                print_green(f"[REPO-MATCH] Found repo name match: {module} (parents: {len(parents_of.get(module, []))})")
            
            # Also check for common variations
            repo_variations = [repo_lower, repo_lower.upper(), repo_lower.capitalize()]
            for variation in repo_variations:
                if variation == module:
                    repo_name_matches.append(module)
                    print_green(f"[REPO-MATCH] Found repo variation match: {module} -> {variation}")
                    break
            
            # Enhanced CPU core detection using instantiation patterns
            if (any(pattern in module_lower for pattern in [repo_lower, 'cpu', 'core', 'risc', 'processor', 'microcontroller']) and 
                module not in zero_parent_modules and module not in low_parent_modules and
                (module_lower == 'microcontroller' or not any(bad_pattern in module_lower for bad_pattern in 
                       ['div', 'mul', 'alu', 'fpu', 'cache', 'mem', 'bus', '_ctrl', 'ctrl_', 'reg', 'decode', 'fetch', 'exec', 'forward', 'hazard', 'pred',
                        'sm3', 'sha', 'aes', 'des', 'rsa', 'ecc', 'crypto', 'hash', 'cipher', 'encrypt', 'decrypt', 'uart', 'spi', 'i2c', 'gpio',
                        'timer', 'interrupt', 'dma', 'pll', 'clk', 'pwm', 'aon', 'hclk', 'oitf', 'wrapper', 'regs'])) and
                not any(module_lower.startswith(prefix) for prefix in ['sirv_', 'apb_', 'axi_', 'ahb_', 'wb_', 'avalon_'])):  # Exclude peripheral prefix modules
                
                # Check instantiation patterns if file path is available
                is_cpu_core = False
                file_path = module_to_file.get(module)
                if file_path:
                    patterns = _analyze_instantiation_patterns(module, file_path)
                    if patterns:
                        cpu_ratio = patterns.get('cpu_ratio', 0)
                        soc_ratio = patterns.get('soc_ratio', 0)
                        total_instances = patterns.get('total_instances', 0)
                        
                        if total_instances > 0 and (cpu_ratio > soc_ratio * 1.5 or cpu_ratio > 0.3):
                            is_cpu_core = True
                            print_green(f"[INSTANTIATION] {module}: CPU core (cpu_ratio={cpu_ratio:.2f}, soc_ratio={soc_ratio:.2f}, instances={total_instances})")
                        elif total_instances == 0:
                            is_cpu_core = True
                            print_green(f"[INSTANTIATION] {module}: CPU core (fallback - no instantiations found)")
                
                if is_cpu_core and module not in repo_name_matches:
                    cpu_core_matches.append(module)
    
    candidates = list(set(zero_parent_modules + low_parent_modules + repo_name_matches + cpu_core_matches))
    
    if not candidates:
        candidates = valid_modules

    repo_lower = (repo_name or "").lower()
    scored = []
    
    for c in candidates:
        reach = _reachable_size(children_of, c)
        score = reach * 10  # Base score from connectivity
        name_lower = c.lower()

        # REPOSITORY NAME MATCHING (Highest Priority)
        # Only apply repo matching if the module actually exists in the dependency graph
        if repo_lower and len(repo_lower) > 2 and c in module_graph:
            if repo_lower == name_lower:
                score += 50000
            elif repo_lower in name_lower:
                score += 40000
            elif name_lower in repo_lower:
                score += 35000
            else:
                # Check initialism matching (e.g., "black-parrot" → "bp")
                # Extract initials from words separated by hyphens or underscores
                repo_words = repo_lower.replace('_', '-').split('-')
                if len(repo_words) >= 2:
                    initialism = ''.join(word[0] for word in repo_words if word)
                    # Check if module starts with initialism + underscore (e.g., "bp_core")
                    if name_lower.startswith(initialism + '_'):
                        # Check if it's a core/processor/cpu module
                        if any(x in name_lower for x in ['core', 'processor', 'cpu', 'unicore', 'multicore']):
                            score += 45000
                            print_green(f"[REPO-MATCH] Initialism match: {repo_lower} → {initialism} → {c}")
                
                # Fuzzy matching
                clean_repo = repo_lower
                clean_module = name_lower
                
                for pattern in ["_cpu", "_core", "cpu_", "core_", "_top", "top_"]:
                    clean_repo = clean_repo.replace(pattern, "")
                    clean_module = clean_module.replace(pattern, "")
                
                if clean_repo == clean_module and len(clean_repo) > 1:
                    score += 30000
                elif clean_repo in clean_module or clean_module in clean_repo:
                    score += 20000
        
        # SPECIAL CASE: "Top" module when repo name doesn't match any real module
        if name_lower == "top" and repo_lower:
            # Check if the exact repo name exists as a real module in the graph
            repo_name_exists = any(repo_lower == mod.lower() for mod in module_graph.keys() if mod in valid_modules)
            if not repo_name_exists:
                score += 48000  # High but slightly less than exact repo match

        # ARCHITECTURAL INDICATORS
        if any(term in name_lower for term in ["cpu", "processor"]):
            score += 2000
        
        # Special case for microcontroller - this is a CPU top module
        if "microcontroller" in name_lower:
            score += 3000
        
        # CPU TOP MODULE DETECTION (Very High Priority)
        # Look for typical CPU top module patterns
        cpu_top_patterns = [
            f"{repo_lower}_top", f"top_{repo_lower}", f"{repo_lower}_cpu", f"cpu_{repo_lower}",
            "cpu_top", "core_top", "processor_top", "riscv_top", "risc_top"
        ]
        if repo_lower:
            cpu_top_patterns.extend([repo_lower, f"{repo_lower}_core", f"core_{repo_lower}"])
        
        for pattern in cpu_top_patterns:
            if name_lower == pattern:
                # Ensure it's not a functional unit
                if not any(unit in name_lower for unit in ["fadd", "fmul", "fdiv", "fsqrt", "fpu", "div", "mul", "alu"]):
                    score += 45000
                    break
        
        # DIRECT CORE NAME PATTERNS (high priority - we want cores, not SoCs)
        # Special case for exact "Core" module name - very common CPU top module pattern
        if name_lower == "core":
            score += 40000
        
        # Look for modules that are exactly the repo name (likely the core)
        if repo_lower and name_lower == repo_lower:
            score += 25000
        
        # Specific CPU core boost - give highest priority to actual core modules
        if "core" in name_lower and repo_lower:
            # Check if it's a functional unit core first - apply heavy penalty
            if any(unit in name_lower for unit in ["fadd", "fmul", "fdiv", "fsqrt", "fpu", "div", "mul", "alu", "mem", "cache", "bus", "_ctrl", "ctrl_", "reg", "decode", "fetch", "exec", "forward", "hazard", "pred", "shift", "barrel", "adder", "mult", "divider", "encoder", "decoder"]):
                # Exception: don't penalize microcontroller
                if "microcontroller" not in name_lower:
                    score -= 15000
            # Strong boost for exact core modules like "repo_core"
            elif name_lower == f"{repo_lower}_core" or name_lower == f"core_{repo_lower}":
                score += 25000
            # Generic pattern: any module ending with "_core" that looks like a main core module
            elif name_lower.endswith("_core"):
                score += 20000
            # Medium boost for modules containing both repo name and core
            elif repo_lower in name_lower and "core" in name_lower:
                score += 15000
        
        if "core" in name_lower:
            # Heavy penalty for functional unit cores
            if any(unit in name_lower for unit in ["fadd", "fmul", "fdiv", "fsqrt", "fpu", "div", "mul", "alu"]):
                score -= 10000
            # Additional penalty for other peripheral cores (but exclude microcontroller)
            elif not ("microcontroller" in name_lower) and any(unit in name_lower for unit in ["mem", "cache", "bus", "_ctrl", "ctrl_", "reg", "decode", "fetch", "exec", "forward", "hazard", "pred", "shift", "barrel", "adder", "mult", "divider", "encoder", "decoder"]):
                score -= 5000
            else:
                score += 1500
        
        if any(arch in name_lower for arch in ["riscv", "risc", "mips", "arm"]):
            score += 1000
        
        if name_lower.endswith("_top") or name_lower.startswith("top_"):
            score += 800

        # Penalize single functional units (ALU, multiplier, divider, etc.)
        if _is_functional_unit_name(name_lower):
            score -= 12000
        # Penalize micro-stage modules that are unlikely to be CPU tops
        if _is_micro_stage_name(name_lower):
            score -= 40000

        # Penalize interface-only modules
        if _is_interface_module_name(name_lower):
            score -= 12000

        # Path-aware penalty: if the module's file lives in a micro-stage subfolder, penalize
        mod_file = None
        if modules:
            for mname, mfile in modules:
                if mname == c:
                    mod_file = mfile
                    break
        if mod_file:
            path_l = mod_file.replace("\\", "/").lower()
            stage_dirs = [
                "/fetchunit/", "/fetchstage/", "/rename", "/renamelogic/", "/scheduler/", "/decode",
                "/commit", "/dispatch", "/issue", "/execute", "/integerbackend/",
                "/memorybackend/", "/fpbackend/", "/muldivunit/", "/floatingpointunit/"
            ]
            if any(sd in path_l for sd in stage_dirs):
                score -= 15000
        
        # SOC penalty - we want CPU cores, not full system-on-chip
        if "soc" in name_lower:
            score -= 5000
        
        # Penalize utility library modules when project-specific modules exist
        # e.g., penalize bsg_* modules when bp_* modules exist (basejump_stl vs black-parrot)
        if repo_lower and len(repo_lower) > 2:
            repo_words = repo_lower.replace('_', '-').split('-')
            if len(repo_words) >= 2:
                initialism = ''.join(word[0] for word in repo_words if word)
                # Check if any modules start with the project initialism
                project_modules_exist = any(m.lower().startswith(initialism + '_') for m in valid_modules)
                
                # If project modules exist (like bp_*) and this is a utility (like bsg_*)
                if project_modules_exist:
                    # Penalize modules that don't start with the project initialism
                    # Common utility prefixes: bsg_, hardfloat_, common_
                    if not name_lower.startswith(initialism + '_'):
                        # Only penalize if it starts with a known utility prefix
                        utility_prefixes = ['bsg_', 'common_', 'util_', 'lib_', 'helper_']
                        if any(name_lower.startswith(prefix) for prefix in utility_prefixes):
                            score -= 35000
                            print_green(f"[PENALTY] Utility module {c} penalized (project uses {initialism}_* modules)")

    # STRUCTURAL HEURISTICS
        num_children = len(children_of.get(c, []))
        num_parents = len(parents_of.get(c, []))
        
        if num_children > 10 and num_parents == 0:
            score += 1000
        elif num_children > 5 and num_parents <= 1:
            score += 500
        elif num_children > 2:
            score += 200

        # Boost if the module instantiates components from multiple CPU subsystems (suggests a core)
        if modules:
            mod_file = None
            for mname, mfile in modules:
                if mname == c:
                    mod_file = mfile
                    break
            if mod_file and os.path.exists(mod_file):
                patterns = _analyze_instantiation_patterns(c, mod_file)
                insts = patterns.get('instantiated_modules', []) if patterns else []
                subsys_hits = 0
                text = " ".join(insts)
                for kw in ["fetch", "decode", "rename", "issue", "commit", "schedule", "lsu", "cache", "branch", "rob", "regfile", "csr"]:
                    if re.search(rf"\b{kw}\b", text, re.I):
                        subsys_hits += 1
                if subsys_hits >= 3:
                    score += 4000

        # NEGATIVE INDICATORS
        if any(pattern in name_lower for pattern in ["_tb", "tb_", "test", "bench", "compliance", "verify", "checker", "monitor", "fpv", "bind", "assert"]):
            score -= 10000
        
        peripheral_terms = ["uart", "spi", "i2c", "gpio", "timer", "dma", "plic", "clint", "baud", "fifo", "ram", "rom", "cache", "pwm", "aon", "hclk", "oitf", "wrapper", "regs"]
        if any(term in name_lower for term in peripheral_terms):
            score -= 5000

        # Very strong penalty for modules that look like memory/fabric/peripheral wrappers
        if _is_peripheral_like_name(name_lower):
            score -= 15000
        
        # Generic penalty for likely peripheral module prefixes
        peripheral_prefixes = ["sirv_", "apb_", "axi_", "ahb_", "wb_", "avalon_"]
        if any(name_lower.startswith(prefix) for prefix in peripheral_prefixes):
            score -= 7000
        
        if any(pattern in name_lower for pattern in ["debug", "jtag", "bram"]):
            score -= 2000
        
        if any(name_lower.startswith(pat) for pat in UTILITY_PATTERNS):
            score -= 2000
        
        if reach < 2:
            score -= 1000

        if len(name_lower) > 25:
            score -= len(name_lower) * 5
        elif len(name_lower) < 6:
            score += 100

        scored.append((score, reach, c))

    # Sort by score (descending), then by reach (descending), then by name
    scored.sort(reverse=True, key=lambda t: (t[0], t[1], t[2]))

    ranked = [c for score, _, c in scored if score > -5000]
    # If the top few are micro-stage or interface modules, try to skip them in favor of a core-like one
    filtered_ranked = [c for c in ranked if not _is_micro_stage_name(c.lower()) and not _is_interface_module_name(c.lower())]
    if filtered_ranked:
        ranked = filtered_ranked
    return ranked, cpu_core_matches


def try_incremental_approach(
    repo_root: str,
    repo_name: str,
    top_candidates: list,
    modules: list,
    module_graph: dict,
    language_version: str = "1800-2017",
    verilator_extra_flags: list = None,
    timeout: int = 300,
) -> tuple:
    """
    Try the incremental bottom-up approach for Verilog/SystemVerilog files.
    
    Returns: (final_files, final_includes, last_log, selected_top, is_simulable)
    """
    print_green(f"[INCREMENTAL] Trying bottom-up incremental approach for {repo_name}")
    
    # Limit number of candidates to avoid excessive testing
    MAX_CANDIDATES_TO_TRY = 10
    if len(top_candidates) > MAX_CANDIDATES_TO_TRY:
        print_yellow(f"[INCREMENTAL] Limiting to top {MAX_CANDIDATES_TO_TRY} candidates (out of {len(top_candidates)})")
        top_candidates = top_candidates[:MAX_CANDIDATES_TO_TRY]
    
    print_green(f"[INCREMENTAL] Candidates to try: {', '.join(top_candidates)}")
    
    # Build module->file map
    module_to_file = {}
    for mname, mfile in (modules or []):
        module_to_file[mname] = mfile
    
    # Try each top candidate with incremental compilation
    for idx, top_module in enumerate(top_candidates, 1):
        print_green(f"[INCREMENTAL] === Candidate {idx}/{len(top_candidates)}: {top_module} ===")
        if top_module not in module_to_file:
            print_yellow(f"[INCREMENTAL] Skipping {top_module} - no file mapping found")
            continue
        
        top_module_file = module_to_file[top_module]
        
        # Make sure it's a relative path
        if os.path.isabs(top_module_file):
            top_module_file = os.path.relpath(top_module_file, repo_root)
        
        # Also strip any leading repo path components that might be in the path
        # For example: "temp/black-parrot/bp_be/..." should become "bp_be/..."
        repo_basename = os.path.basename(repo_root)
        if top_module_file.startswith(f"{repo_basename}/"):
            top_module_file = top_module_file[len(repo_basename)+1:]
        elif top_module_file.startswith("temp/"):
            # Handle "temp/black-parrot/..." -> strip temp/ prefix
            parts = top_module_file.split('/')
            if len(parts) > 2 and parts[0] == "temp":
                top_module_file = "/".join(parts[2:])  # Skip "temp/reponame/"
        
        print_green(f"[INCREMENTAL] Testing top module: {top_module}")
        print_green(f"[INCREMENTAL] Top module file (final): {top_module_file}")
        print_yellow(f"[INCREMENTAL] Repo root: {repo_root}")
        print_yellow(f"[INCREMENTAL] Repo basename: {repo_basename}")
        
        # Verify the file exists
        full_path = os.path.join(repo_root, top_module_file)
        if not os.path.exists(full_path):
            print_red(f"[INCREMENTAL] ERROR: File does not exist: {full_path}")
            print_red(f"[INCREMENTAL] Skipping {top_module}")
            continue
        else:
            print_green(f"[INCREMENTAL] ✓ File exists: {full_path}")
        
        rc, log, final_files, final_includes = verilator_incremental(
            repo_root=repo_root,
            top_module=top_module,
            top_module_file=top_module_file,
            module_graph=module_graph,
            language_version=language_version,
            extra_flags=verilator_extra_flags or ['-Wno-lint', '-Wno-fatal', '-Wno-style', '-Wno-BLKANDNBLK', '-Wno-SYMRSVDWORD'],
            max_iterations=20,
            timeout=timeout,
        )
        
        if rc == 0:
            print_green(f"[INCREMENTAL] ✓ Success with top module: {top_module}")
            return final_files, final_includes, log, top_module, True
        else:
            print_yellow(f"[INCREMENTAL] ✗ Failed with top module: {top_module}")
    
    # If all failed, return empty result
    return [], set(), "", "", False


def interactive_simulate_and_minimize(
    repo_root: str,
    repo_name: str,
    url: str,
<<<<<<< HEAD
    add_config: bool,
    plot_graph: bool,
    config_file_path: str,
    no_llama: bool,
    model: str = 'qwen2.5:32b',
    existing_repo: str | None = None,
    cleanup: bool = False,
) -> None:
=======
    tb_files: list,
    candidate_files: list,
    include_dirs: set,
    modules: list,
    module_graph: dict,
    module_graph_inverse: dict,
    language_version: str,
    maximize_attempts: int = 6,
    verilator_extra_flags: list | None = None,
    ghdl_extra_flags: list | None = None,
) -> tuple:
>>>>>>> 863013ea
    """
    Interactive flow is now delegated to runners. Core only selects candidates and passes to runners.
    """
<<<<<<< HEAD
    repo_name = extract_repo_name(url)
    destination_path, was_cloned = clone_and_validate_repo(url, repo_name, existing_repo)
    if not destination_path:
        return

    files, extension = find_and_log_files(destination_path)
    modulename_list, modules = extract_and_log_modules(files, destination_path)

    tb_files, non_tb_files = categorize_files(
        files, repo_name, destination_path
    )
    include_dirs = find_and_log_include_dirs(destination_path)
    module_graph, module_graph_inverse = build_and_log_graphs(files, modules)

    filtered_files, top_module = process_files_with_llama(
        no_llama,
        non_tb_files,
        tb_files,
        modules,
        module_graph,
        repo_name,
        model,
    )
    language_version = determine_language_version(extension)
=======
    # Proactively drop any FPGA-related files from candidates to avoid board wrappers influencing top detection
    candidate_files = [f for f in candidate_files if not _is_fpga_path(f)]
    tb_files = [f for f in tb_files if not _is_fpga_path(f)]

    # Filter out unit-test verification trees that frequently redefine parameters and test-only scaffolding
    def _is_unittest_path(p: str) -> bool:
        try:
            pl = p.replace("\\", "/").lower()
            return "/verification/unittest/" in pl
        except Exception:
            return False

    before_cf, before_tb = len(candidate_files), len(tb_files)
    candidate_files = [f for f in candidate_files if not _is_unittest_path(f)]
    tb_files = [f for f in tb_files if not _is_unittest_path(f)]
    dropped_cf, dropped_tb = before_cf - len(candidate_files), before_tb - len(tb_files)
    if dropped_cf or dropped_tb:
        print_yellow(f"[FILTER] Excluded Verification/UnitTest files -> non-tb:{dropped_cf} tb:{dropped_tb}")
    # Rank candidates using existing heuristics
    candidates, cpu_core_matches = rank_top_candidates(module_graph, module_graph_inverse, repo_name=repo_name, modules=modules)
    if not candidates:
        candidates = [m for m, _ in modules] if modules else []

    # Build module->file map
    module_to_file = {}
    for mname, mfile in (modules or []):
        module_to_file[mname] = mfile

    # Determine primary top candidate and refine if it looks peripheral-like (AXI/memory/fabric)
    primary_top = candidates[0] if candidates else None
    if primary_top and (
        _is_peripheral_like_name(primary_top)
        or _is_functional_unit_name(primary_top)
        or _is_micro_stage_name(primary_top)
        or _is_interface_module_name(primary_top)
    ):
        refined = _find_cpu_core_in_soc(primary_top, module_graph, modules)
        if refined and refined != primary_top:
            print_yellow(f"[TOP] Refined top from peripheral-like '{primary_top}' to CPU core '{refined}'")
            primary_top = refined
        else:
            # Fallback to first non-peripheral and non-functional candidate if available
            non_periph_cands = [
                c for c in candidates
                if not _is_peripheral_like_name(c)
                and not _is_functional_unit_name(c)
                and not _is_micro_stage_name(c)
                and not _is_interface_module_name(c)
            ]
            if non_periph_cands:
                print_yellow(f"[TOP] Swapping peripheral-like top '{candidates[0]}' to '{non_periph_cands[0]}'")
                primary_top = non_periph_cands[0]
            else:
                # As a last attempt, strongly prefer modules containing 'core', 'cpu', or repo name tokens
                prefer_terms = ["core", "cpu", "processor", (repo_name or "").lower()]
                strong_cands = [c for c in candidates if any(t and t in c.lower() for t in prefer_terms)]
                if strong_cands:
                    print_yellow(f"[TOP] Fallback to strong core-like candidate '{strong_cands[0]}'")
                    primary_top = strong_cands[0]

    # Reorder candidates to ensure primary_top is first
    if primary_top and candidates:
        candidates = [primary_top] + [c for c in candidates if c != primary_top]

    # Determine file extension of the chosen primary top
    primary_ext = None
    if primary_top and primary_top in module_to_file:
        try:
            primary_ext = os.path.splitext(module_to_file[primary_top])[1].lower()
        except Exception:
            primary_ext = None

    # Split files and candidates by language
    verilog_exts = {'.v', '.sv', '.vh', '.svh'}
    vhdl_exts = {'.vhd', '.vhdl'}
    verilog_files = [f for f in candidate_files if os.path.splitext(f)[1].lower() in verilog_exts]
    vhdl_files = [f for f in candidate_files if os.path.splitext(f)[1].lower() in vhdl_exts]
    tb_verilog = [f for f in tb_files if os.path.splitext(f)[1].lower() in verilog_exts]
    tb_vhdl = [f for f in tb_files if os.path.splitext(f)[1].lower() in vhdl_exts]


    verilog_candidates = [c for c in candidates if os.path.splitext(module_to_file.get(c, ''))[1].lower() in verilog_exts]
    vhdl_candidates = [c for c in candidates if os.path.splitext(module_to_file.get(c, ''))[1].lower() in vhdl_exts]


    # Filter out peripheral-like candidates if we still have others left; keep primary_top if it's the only option
    non_periph_verilog = [
        c for c in verilog_candidates
        if not _is_peripheral_like_name(c)
        and not _is_functional_unit_name(c)
        and not _is_micro_stage_name(c)
        and not _is_interface_module_name(c)
    ]
    if non_periph_verilog:
        # Preserve order and keep primary_top first when present
        if primary_top in non_periph_verilog:
            non_periph_verilog = [primary_top] + [c for c in non_periph_verilog if c != primary_top]
        verilog_candidates = non_periph_verilog

    non_periph_vhdl = [
        c for c in vhdl_candidates
        if not _is_peripheral_like_name(c)
        and not _is_functional_unit_name(c)
        and not _is_micro_stage_name(c)
        and not _is_interface_module_name(c)
    ]
    if non_periph_vhdl:
        if primary_top in non_periph_vhdl:
            non_periph_vhdl = [primary_top] + [c for c in non_periph_vhdl if c != primary_top]
        vhdl_candidates = non_periph_vhdl

    # Choose simulator based on the primary top candidate's file extension
    prefer_ghdl = False
    if primary_ext is not None:
        prefer_ghdl = primary_ext in vhdl_exts
    else:
        # Fallback: if majority of candidates are VHDL, prefer GHDL
        prefer_ghdl = len(vhdl_candidates) >= len(verilog_candidates)

    excluded_share = set()

    if prefer_ghdl and vhdl_candidates:
        print_green(f"[CORE] Selecting GHDL (VHDL) | top={primary_top} vhdl_candidates={len(vhdl_candidates)} files={len(vhdl_files)}")
        
        print_green(f"[CORE] Trying incremental bottom-up GHDL approach first...")
        is_simulable, last_log, final_files, top_module = ghdl_incremental(
            repo_root=repo_root,
            repo_name=repo_name,
            top_candidates=vhdl_candidates,
            modules=modules,
            ghdl_extra_flags=ghdl_extra_flags or ["-frelaxed"],
            timeout=240,
        )
        if is_simulable:
            print_green(f"[CORE] ✓ Incremental GHDL approach succeeded!")
            return final_files, set(), last_log, top_module, is_simulable
        else:
            print_yellow(f"[CORE] Incremental GHDL approach failed, returning failure...")
            return final_files, set(), last_log, top_module, is_simulable
        
        if is_simulable:
            return final_files, final_includes, last_log, top_module, is_simulable

    # Try Verilator if preferred path failed or primary is Verilog
    if verilog_candidates:
        print_green(f"[CORE] Selecting Verilator (Verilog/SV) | top={primary_top} verilog_candidates={len(verilog_candidates)} files={len(verilog_files)} includes={len(include_dirs)}")
        
        print_green(f"[CORE] Trying incremental bottom-up approach first...")
        final_files, final_includes, last_log, top_module, is_simulable = try_incremental_approach(
            repo_root=repo_root,
            repo_name=repo_name,
            top_candidates=verilog_candidates,
            modules=modules,
            module_graph=module_graph,
            language_version=language_version,
            verilator_extra_flags=verilator_extra_flags,
            timeout=240,
        )
        if is_simulable:
            print_green(f"[CORE] ✓ Incremental approach succeeded!")
            return final_files, final_includes, last_log, top_module, is_simulable
        else:
            print_yellow(f"[CORE] Incremental approach failed, returning failure...")
            return final_files, final_includes, last_log, top_module, is_simulable
        
        # Return empty result if incremental is disabled
        return [], set(), "", "", False

    # Final fallback: try GHDL if not yet tried or both lists empty
    if vhdl_candidates:
        print_yellow(f"[CORE] Fallback to GHDL (VHDL) after Verilator path | candidates={len(vhdl_candidates)}")
        
        print_green(f"[CORE] Trying fallback incremental GHDL approach...")
        is_simulable, last_log, final_files, top_module = ghdl_incremental(
            repo_root=repo_root,
            repo_name=repo_name,
            top_candidates=vhdl_candidates,
            modules=modules,
            ghdl_extra_flags=ghdl_extra_flags or ["-frelaxed"],
            timeout=240,
        )
        return final_files, set(), last_log, top_module, is_simulable
        
    # If we get here, nothing worked; return empty result
    return [], set(), "", "", False
>>>>>>> 863013ea


def determine_language_version(extension: str, files: list = None, base_path: str = None) -> str:
    """
    Determines a starting language version based on file extension.
    The actual language will be detected per-file-set during incremental compilation.
    """
    # Return a reasonable default based on extension
    # The incremental compiler will do the actual detection on the selected files
    base_version = {
        '.vhdl': '08',
        '.vhd': '08', 
        '.sv': '1800-2017',    # SystemVerilog files default to SV
        '.svh': '1800-2017',   
        '.v': '1800-2017',     # .v files default to SV (will be downgraded if needed)
    }.get(extension, '1800-2017')
    
    return base_version


<<<<<<< HEAD
    cleanup_repo_and_plot_graphs(
        repo_name,
        plot_graph,
        module_graph,
        module_graph_inverse,
        was_cloned,
        cleanup,
    )
=======
def create_output_json(
    repo_name,
    url,
    tb_files,
    filtered_files,
    include_dirs,
    top_module,
    language_version,
    is_simulable=False,
):
    """
    Creates the output JSON structure for the processor configuration.
    """
    return {
        'name': repo_name,
        'folder': repo_name,
        'sim_files': tb_files,
        'files': filtered_files,
        'include_dirs': list(include_dirs),
        'repository': url,
        'top_module': top_module,
        'extra_flags': [],
        'language_version': language_version,
        'march': 'rv32i',
        'two_memory': False,
        'is_simulable': is_simulable,
    }
>>>>>>> 863013ea

# Helper functions for modularity
<<<<<<< HEAD


def extract_repo_name(url: str) -> str:    #USA O URL !!!
    """
    Extracts the repository name from the given URL.
=======
def extract_repo_name(url: str) -> str:
    """Extracts the repository name from the given URL."""
    return url.split('/')[-1].replace('.git', '')
>>>>>>> 863013ea


def detect_and_run_config_script(repo_path: str, repo_name: str) -> bool:
    """
    Detects and runs configuration scripts that generate necessary defines/headers.
    
    Supports multiple patterns:
    - configs/*.config scripts (VeeR cores, etc.) - runs with no args or -target=default
    - configs/*.py scripts - runs with python3
    - configure scripts in root
    
    Returns:
        bool: True if a config script was found and run successfully
    """
    import subprocess
    
    # Pattern 1: configs directory with scripts
    config_dir = os.path.join(repo_path, 'configs')
    if os.path.isdir(config_dir):
        # Find config scripts (.config, .py, executable files)
        config_files = []
        for f in os.listdir(config_dir):
            full_path = os.path.join(config_dir, f)
            if f.endswith(('.config', '.py')) or (os.access(full_path, os.X_OK) and not f.startswith('.')):
                config_files.append(f)
        
        if config_files:
            # Use the first config file found
            config_file = config_files[0]
            config_script = os.path.join(config_dir, config_file)
            print_yellow(f"[CONFIG] Found configuration script: {config_script}")
            
            # Make script executable
            try:
                os.chmod(config_script, 0o755)
            except Exception:
                pass
            
            # Set up environment variables
            env = os.environ.copy()
            env['RV_ROOT'] = repo_path  # VeeR-specific
            env['ROOT'] = repo_path
            env['REPO_ROOT'] = repo_path
            
            # Determine command based on file type
            if config_file.endswith('.py'):
                base_cmd = ['python3', config_script]
            else:
                base_cmd = [config_script]
            
            # Try different argument patterns
            arg_patterns = [
                [],  # No arguments (most generic)
                ['-target=default'],  # VeeR-style
                ['--default'],  # Common default flag
            ]
            
            for args in arg_patterns:
                cmd = base_cmd + args
                cmd_str = ' '.join(cmd)
                print_yellow(f"[CONFIG] Attempting: {cmd_str}")
                
                try:
                    result = subprocess.run(
                        cmd,
                        cwd=repo_path,
                        env=env,
                        capture_output=True,
                        text=True,
                        timeout=60
                    )
                    
                    if result.returncode == 0:
                        print_green(f"[CONFIG] ✓ Configuration script completed successfully")
                        return True
                    else:
                        error_msg = result.stderr if result.stderr else result.stdout
                        # Check for specific errors
                        if 'Can\'t locate' in error_msg or 'BEGIN failed' in error_msg:
                            print_yellow(f"[CONFIG] ⚠ Config script requires dependencies: {error_msg.split(chr(10))[0]}")
                            return False
                        elif 'usage:' in error_msg.lower() and args == []:
                            # Script requires arguments, try next pattern
                            continue
                        else:
                            # Other error, try next pattern
                            continue
                            
                except subprocess.TimeoutExpired:
                    print_yellow(f"[CONFIG] Config script timed out")
                    return False
                except Exception as e:
                    print_yellow(f"[CONFIG] Could not run config script: {str(e)}")
                    continue
            
            # If all patterns failed but script exists, that's okay - continue anyway
            print_yellow(f"[CONFIG] Config script found but could not determine correct arguments, continuing...")
            return False
    
    return False


<<<<<<< HEAD
def clone_and_validate_repo(url: str, repo_name: str, existing_repo: str | None = None) -> tuple[str | None, bool]:
    """
    Clones the repository and validates the operation.

    Args:
        url (str): The URL of the repository to clone.
        repo_name (str): The name of the repository.

    Returns:
        str: The destination path of the cloned repository, or an empty string if cloning fails.
    """
    # If caller provided an explicit existing repository path, prefer and validate it
    if existing_repo:
        if os.path.exists(existing_repo) and os.path.isdir(existing_repo):
            print_green('[LOG] Usando repositório já clonado: %s\n' % existing_repo)
            return existing_repo, False
        else:
            print_red('[ERROR] Caminho fornecido em --existing-repo não é um diretório válido')
            return None, False

    # Otherwise, attempt to clone into the normal destination
=======
def clone_and_validate_repo(url: str, repo_name: str) -> str:
    """Clones the repository and validates the operation."""
>>>>>>> 863013ea
    destination_path = clone_repo(url, repo_name)
    if not destination_path:
        print_red('[ERROR] Não foi possível clonar o repositório.')
        return None, False
    else:
        print_green('[LOG] Repositório clonado com sucesso\n')
<<<<<<< HEAD
    return destination_path, True
=======
        
        # Convert to absolute path for config script
        abs_path = os.path.abspath(destination_path)
        
        # Try to detect and run config scripts
        detect_and_run_config_script(abs_path, repo_name)
        
    return destination_path
>>>>>>> 863013ea


def find_and_log_files(destination_path: str) -> tuple:
    """Finds files with specific extensions in the repository and logs the result."""
    print_green('[LOG] Procurando arquivos com extensão .v, .sv, .vhdl ou .vhd\n')
    files, extension = find_files_with_extension(destination_path, EXTENSIONS)
    return files, extension


def extract_and_log_modules(files: list, destination_path: str) -> tuple[list, list]:
    """Extracts module information from files and logs the result."""
    print_green('[LOG] Extraindo módulos dos arquivos\n')
    modules = extract_modules(files)
    print_green('[LOG] Módulos extraídos com sucesso\n')
    return [
        {
            'module': module_name,
            'file': os.path.relpath(file_path, destination_path),
        }
        for module_name, file_path in modules
    ], modules


def categorize_files(files: list, repo_name: str, destination_path: str) -> tuple:
    """Categorizes files into testbench and non-testbench files."""
    tb_files, non_tb_files = [], []
    for f in files:
        if is_testbench_file(f, repo_name):
            tb_files.append(f)
        else:
            non_tb_files.append(f)
    return (
        [os.path.relpath(tb_f, destination_path) for tb_f in tb_files],
        [os.path.relpath(non_tb_f, destination_path) for non_tb_f in non_tb_files],
    )


def find_and_log_include_dirs(destination_path: str) -> list:
    """Finds include directories in the repository and logs the result."""
    print_green('[LOG] Procurando diretórios de inclusão\n')
    include_dirs = list(find_include_dirs(destination_path))
    print_green('[LOG] Diretórios de inclusão encontrados com sucesso\n')
    return include_dirs


def build_and_log_graphs(files: list, modules: list, destination_path: str = None) -> tuple:
    """Builds the direct and inverse module dependency graphs and logs the result."""
    print_green('[LOG] Construindo os grafos direto e inverso\n')
    
    # Convert relative paths back to absolute paths for build_module_graph
    if destination_path:
        absolute_files = [os.path.join(destination_path, f) if not os.path.isabs(f) else f for f in files]
    else:
        absolute_files = files
    
    module_graph, module_graph_inverse = build_module_graph(absolute_files, modules)
    print_green('[LOG] Grafos construídos com sucesso\n')
    return module_graph, module_graph_inverse


def process_files_with_llama(
    no_llama: bool,
    non_tb_files: list,
    tb_files: list,
    modules: list,
    module_graph: dict,
    repo_name: str,
    model: str,
) -> tuple:
    """Processes files and identifies the top module using OLLAMA, if enabled."""
    if not no_llama:
        print_green('[LOG] Utilizando OLLAMA para identificar os arquivos do processador\n')
        filtered_files = get_filtered_files_list(
            non_tb_files, tb_files, modules, module_graph, repo_name, model
        )
        print_green('[LOG] Utilizando OLLAMA para identificar o módulo principal\n')
        top_module = get_top_module(
            non_tb_files, tb_files, modules, module_graph, repo_name, model
        )
    else:
        filtered_files, top_module = non_tb_files, ''
    return filtered_files, top_module


def generate_processor_config(
    url: str,
    config_path: str,
    plot_graph: bool = False,
    add_to_config: bool = False,
    no_llama: bool = False,
    model: str = 'qwen2.5:32b',
) -> dict:
    """
    Main function to generate a processor configuration.
    
    Args:
        url: Repository URL
        config_path: Path to save configuration
        plot_graph: Whether to plot dependency graphs
        add_to_config: Whether to add to central config
        no_llama: Skip OLLAMA processing
        model: OLLAMA model to use
    """
    repo_name = extract_repo_name(url)
    destination_path = clone_and_validate_repo(url, repo_name)
    if not destination_path:
        return {}

    files, extension = find_and_log_files(destination_path)
    modulename_list, modules = extract_and_log_modules(files, destination_path)

    tb_files, non_tb_files = categorize_files(files, repo_name, destination_path)
    # Exclude FPGA board wrapper trees from consideration to avoid picking board 'top' modules
    orig_tb, orig_non_tb = len(tb_files), len(non_tb_files)
    tb_files = [f for f in tb_files if not _is_fpga_path(f)]
    non_tb_files = [f for f in non_tb_files if not _is_fpga_path(f)]
    removed_tb = orig_tb - len(tb_files)
    removed_non_tb = orig_non_tb - len(non_tb_files)
    if removed_tb or removed_non_tb:
        print_yellow(f"[FILTER] Excluded FPGA paths -> tb:{removed_tb} non-tb:{removed_non_tb}")

    # Also filter modules originating from FPGA folders
    try:
        filtered_modules = []
        for mname, mfile in modules:
            rel = os.path.relpath(mfile, destination_path) if os.path.isabs(mfile) else mfile
            if not _is_fpga_path(rel):
                filtered_modules.append((mname, mfile))
        if len(filtered_modules) != len(modules):
            print_yellow(f"[FILTER] Excluded {len(modules) - len(filtered_modules)} module entries from FPGA paths")
        modules = filtered_modules
        # Keep modulename_list consistent for any downstream consumers
        modulename_list = [d for d in modulename_list if not _is_fpga_path(d.get('file', ''))]
    except Exception:
        pass
    include_dirs = find_and_log_include_dirs(destination_path)
    module_graph, module_graph_inverse = build_and_log_graphs(non_tb_files, modules, destination_path)

    filtered_files, top_module = process_files_with_llama(
        no_llama, non_tb_files, tb_files, modules, module_graph, repo_name, model,
    )
    language_version = determine_language_version(extension, filtered_files, destination_path)

    final_files, final_include_dirs, last_log, top_module, is_simulable = interactive_simulate_and_minimize(
        repo_root=destination_path,
        repo_name=repo_name,
        url=url,
        tb_files=tb_files,
        candidate_files=filtered_files,
        include_dirs=set(include_dirs),
        modules=modules,
        module_graph=module_graph,
        module_graph_inverse=module_graph_inverse,
        language_version=language_version,
        maximize_attempts=6,
        verilator_extra_flags=['-Wno-lint', '-Wno-fatal', '-Wno-style', '-Wno-UNOPTFLAT', '-Wno-UNDRIVEN', '-Wno-UNUSED', '-Wno-TIMESCALEMOD', '-Wno-PROTECTED', '-Wno-MODDUP', '-Wno-REDEFMACRO', '-Wno-BLKANDNBLK', '-Wno-SYMRSVDWORD'],
        ghdl_extra_flags=['--std=08', '-frelaxed'],
    )

    # Convert absolute include directories to relative paths
    relative_include_dirs = []
    for include_dir in final_include_dirs:
        if os.path.isabs(include_dir):
            try:
                relative_path = os.path.relpath(include_dir, destination_path)
                relative_include_dirs.append(relative_path)
            except ValueError:
                # If we can't make it relative, use the original
                relative_include_dirs.append(include_dir)
        else:
            relative_include_dirs.append(include_dir)

    # Choose sim_files that match the selected simulator language
    verilog_exts = {'.v', '.sv', '.vh', '.svh'}
    vhdl_exts = {'.vhd', '.vhdl'}
    has_verilog = any(os.path.splitext(f)[1].lower() in verilog_exts for f in final_files)
    has_vhdl = any(os.path.splitext(f)[1].lower() in vhdl_exts for f in final_files)

    if has_verilog and not has_vhdl:
        sim_tb_files = [f for f in tb_files if os.path.splitext(f)[1].lower() in verilog_exts]
    elif has_vhdl and not has_verilog:
        sim_tb_files = [f for f in tb_files if os.path.splitext(f)[1].lower() in vhdl_exts]
    else:
        # Fallback: keep original testbenches if we can't infer a single language
        sim_tb_files = tb_files

    # Normalize recorded language_version to reflect final selected files and simulator behavior
    # Prefer the runner-emitted effective language if available
    language_version_out = language_version
    try:
        if last_log:
            m = re.search(r"\[LANG-EFFECTIVE\]\s+([0-9\-]+)\s+mode=(sv|verilog)", last_log)
            if m:
                language_version_out = m.group(1)
                print_green(f"[CONFIG] Using effective language from verilator: {language_version_out}")
            else:
                # Fallback to file-extension based inference only if no effective language found
                if any(os.path.splitext(f)[1].lower() in {'.sv', '.svh'} for f in final_files):
                    language_version_out = '1800-2017'
                elif any(os.path.splitext(f)[1].lower() == '.v' for f in final_files):
                    # Don't blindly assume .v = Verilog 2005, check if we detected SV earlier
                    if language_version.startswith('1800'):
                        language_version_out = language_version
                    else:
                        language_version_out = '1364-2005'
                else:
                    language_version_out = language_version  # VHDL or unknown
        else:
            # No log? Infer from selected files
            if any(os.path.splitext(f)[1].lower() in {'.sv', '.svh'} for f in final_files):
                language_version_out = '1800-2017'
            elif any(os.path.splitext(f)[1].lower() == '.v' for f in final_files):
                language_version_out = '1364-2005'
            else:
                language_version_out = language_version
    except Exception:
        # On any parsing/inference issue, keep previously detected version
        language_version_out = language_version

    output_json = create_output_json(
        repo_name, url, sim_tb_files, final_files, relative_include_dirs, top_module, language_version_out, is_simulable,
    )

    # Save configuration
    print_green('[LOG] Salvando configuração\n')
    if not os.path.exists(config_path):
        os.makedirs(config_path)
    
    config_file = os.path.join(config_path, f"{repo_name}.json")
    with open(config_file, 'w', encoding='utf-8') as f:
        json.dump(output_json, f, indent=4)
    
    if add_to_config:
        central_config_path = os.path.join(config_path, "config.json")
        save_config(central_config_path, output_json, repo_name)

    # Save runner output log (lint/analyze/minimize transcript)
    print_green('[LOG] Salvando o log em logs/\n')
    if not os.path.exists('logs'):
        os.makedirs('logs')
<<<<<<< HEAD
    with open(
        f'logs/{repo_name}_{time.time()}.json', 'w', encoding='utf-8'
    ) as log_file:
        log_file.write(json.dumps(output_json, indent=4))
    print_green('[LOG] Arquivo de log salvo com sucesso\n')

    if top_module:
        top_module_file = get_top_module_file(modules, top_module)
        if top_module_file:
            generate_top_file(top_module_file, repo_name, model=model)
        else:
            print_red('[ERROR] Módulo principal não encontrado')
    else:
        copy_hardware_template(repo_name)


def cleanup_repo_and_plot_graphs(
    repo_name, plot_graph, module_graph, module_graph_inverse, was_cloned: bool = True, cleanup: bool = False
):
    """
    Cleans up the cloned repository and optionally plots graphs.

    Args:
        repo_name (str): The name of the repository.
        plot_graph (bool): Whether to plot the dependency graphs.
        module_graph (dict): The direct module dependency graph.
        module_graph_inverse (dict): The inverse module dependency graph.

    Returns:
        None
    """
    # Only remove the repository when the user explicitly requested cleanup
    # and when this script actually cloned the repository.
    if cleanup and was_cloned:
        print_green('[LOG] Removendo o repositório clonado\n')
        try:
            remove_repo(repo_name)
            print_green('[LOG] Repositório removido com sucesso\n')
        except Exception as e:
            print_red(f'[WARN] Falha ao remover repositório: {e}')
    elif cleanup and not was_cloned:
        print_green('[LOG] Repositório fornecido pelo usuário; não será removido\n')
    else:
        print_green('[LOG] Cleanup não solicitado; pulando remoção do repositório\n')
=======
    try:
        ts = f"{time.time():.0f}"
        with open(f'logs/{repo_name}_{ts}.log', 'w', encoding='utf-8') as log_file:
            # last_log may be large; write as plain text
            log_file.write(last_log or '')
    except Exception as e:
        print_yellow(f'[WARN] Falha ao salvar o log: {e}')

    # Cleanup
    print_green('[LOG] Removendo o repositório clonado\n')
    remove_repo(repo_name)
    print_green('[LOG] Repositório removido com sucesso\n')
>>>>>>> 863013ea

    # Plot graph if requested
    if plot_graph:
        print_green('[LOG] Plotando os grafos\n')
        try:
            import matplotlib
            matplotlib.use('Agg')
            plot_processor_graph(module_graph, module_graph_inverse)
            print_green('[LOG] Grafos plotados com sucesso\n')
        except ImportError as e:
            print_yellow(f'[WARN] Could not plot graphs: {e}\n')
        except Exception as e:
            print_yellow(f'[WARN] Error plotting graphs: {e}\n')

    return output_json


def main() -> None:
    """Main entry point for the config generator."""
    parser = argparse.ArgumentParser(description='Generate processor configurations')

    parser.add_argument(
        '-u', 
        '--processor-url', 
        type=str, 
        required=True,
        help='URL of the processor repository'
    )
    parser.add_argument(
        '-p', 
        '--config-path', 
        type=str, 
        default='config/',
        help='Path to save the configuration file'
    )
    parser.add_argument(
        '-g', 
        '--plot-graph', 
        action='store_true',
        help='Plot the module dependency graph'
    )
    parser.add_argument(
        '-a', 
        '--add-to-config', 
        action='store_true',
        help='Add the generated configuration to a central config file'
    )
    parser.add_argument(
<<<<<<< HEAD
        '--existing-repo',
        type=str,
        default=None,
        help='Path to an already-cloned repository to use instead of cloning',
    )
    parser.add_argument(
        '--cleanup',
        action='store_true',
        help='If set, remove cloned repositories after processing',
    )
    parser.add_argument(
        '-n',
        '--no-llama',
=======
        '-n', 
        '--no-llama', 
>>>>>>> 863013ea
        action='store_true',
        help='Skip OLLAMA processing for top module identification'
    )
    parser.add_argument(
        '-m', 
        '--model', 
        type=str, 
        default='qwen2.5:32b',
        help='OLLAMA model to use'
    )

    args = parser.parse_args()

<<<<<<< HEAD
    if args.generate_config:
        # if not args.processor_url:
        #     raise ValueError('Argumento processor-url não encontrado')

        generate_processor_config(
=======
    try:
        config = generate_processor_config(
>>>>>>> 863013ea
            args.processor_url,
            args.config_path,
            args.plot_graph,
            args.add_to_config,
            args.no_llama,
            args.model,
            existing_repo=args.existing_repo,
            cleanup=args.cleanup,
        )
        print('Result: ')
        print(json.dumps(config, indent=4))
        
    except Exception as e:
        print_red(f'[ERROR] {e}')
        if os.path.exists('temp'):
            shutil.rmtree('temp')
        return 1


if __name__ == '__main__':
    main()<|MERGE_RESOLUTION|>--- conflicted
+++ resolved
@@ -940,16 +940,6 @@
     repo_root: str,
     repo_name: str,
     url: str,
-<<<<<<< HEAD
-    add_config: bool,
-    plot_graph: bool,
-    config_file_path: str,
-    no_llama: bool,
-    model: str = 'qwen2.5:32b',
-    existing_repo: str | None = None,
-    cleanup: bool = False,
-) -> None:
-=======
     tb_files: list,
     candidate_files: list,
     include_dirs: set,
@@ -961,36 +951,9 @@
     verilator_extra_flags: list | None = None,
     ghdl_extra_flags: list | None = None,
 ) -> tuple:
->>>>>>> 863013ea
     """
     Interactive flow is now delegated to runners. Core only selects candidates and passes to runners.
     """
-<<<<<<< HEAD
-    repo_name = extract_repo_name(url)
-    destination_path, was_cloned = clone_and_validate_repo(url, repo_name, existing_repo)
-    if not destination_path:
-        return
-
-    files, extension = find_and_log_files(destination_path)
-    modulename_list, modules = extract_and_log_modules(files, destination_path)
-
-    tb_files, non_tb_files = categorize_files(
-        files, repo_name, destination_path
-    )
-    include_dirs = find_and_log_include_dirs(destination_path)
-    module_graph, module_graph_inverse = build_and_log_graphs(files, modules)
-
-    filtered_files, top_module = process_files_with_llama(
-        no_llama,
-        non_tb_files,
-        tb_files,
-        modules,
-        module_graph,
-        repo_name,
-        model,
-    )
-    language_version = determine_language_version(extension)
-=======
     # Proactively drop any FPGA-related files from candidates to avoid board wrappers influencing top detection
     candidate_files = [f for f in candidate_files if not _is_fpga_path(f)]
     tb_files = [f for f in tb_files if not _is_fpga_path(f)]
@@ -1176,7 +1139,6 @@
         
     # If we get here, nothing worked; return empty result
     return [], set(), "", "", False
->>>>>>> 863013ea
 
 
 def determine_language_version(extension: str, files: list = None, base_path: str = None) -> str:
@@ -1197,16 +1159,6 @@
     return base_version
 
 
-<<<<<<< HEAD
-    cleanup_repo_and_plot_graphs(
-        repo_name,
-        plot_graph,
-        module_graph,
-        module_graph_inverse,
-        was_cloned,
-        cleanup,
-    )
-=======
 def create_output_json(
     repo_name,
     url,
@@ -1234,20 +1186,12 @@
         'two_memory': False,
         'is_simulable': is_simulable,
     }
->>>>>>> 863013ea
+
 
 # Helper functions for modularity
-<<<<<<< HEAD
-
-
-def extract_repo_name(url: str) -> str:    #USA O URL !!!
-    """
-    Extracts the repository name from the given URL.
-=======
 def extract_repo_name(url: str) -> str:
     """Extracts the repository name from the given URL."""
     return url.split('/')[-1].replace('.git', '')
->>>>>>> 863013ea
 
 
 def detect_and_run_config_script(repo_path: str, repo_name: str) -> bool:
@@ -1350,41 +1294,13 @@
     return False
 
 
-<<<<<<< HEAD
-def clone_and_validate_repo(url: str, repo_name: str, existing_repo: str | None = None) -> tuple[str | None, bool]:
-    """
-    Clones the repository and validates the operation.
-
-    Args:
-        url (str): The URL of the repository to clone.
-        repo_name (str): The name of the repository.
-
-    Returns:
-        str: The destination path of the cloned repository, or an empty string if cloning fails.
-    """
-    # If caller provided an explicit existing repository path, prefer and validate it
-    if existing_repo:
-        if os.path.exists(existing_repo) and os.path.isdir(existing_repo):
-            print_green('[LOG] Usando repositório já clonado: %s\n' % existing_repo)
-            return existing_repo, False
-        else:
-            print_red('[ERROR] Caminho fornecido em --existing-repo não é um diretório válido')
-            return None, False
-
-    # Otherwise, attempt to clone into the normal destination
-=======
 def clone_and_validate_repo(url: str, repo_name: str) -> str:
     """Clones the repository and validates the operation."""
->>>>>>> 863013ea
     destination_path = clone_repo(url, repo_name)
     if not destination_path:
         print_red('[ERROR] Não foi possível clonar o repositório.')
-        return None, False
     else:
         print_green('[LOG] Repositório clonado com sucesso\n')
-<<<<<<< HEAD
-    return destination_path, True
-=======
         
         # Convert to absolute path for config script
         abs_path = os.path.abspath(destination_path)
@@ -1393,7 +1309,6 @@
         detect_and_run_config_script(abs_path, repo_name)
         
     return destination_path
->>>>>>> 863013ea
 
 
 def find_and_log_files(destination_path: str) -> tuple:
@@ -1434,7 +1349,7 @@
 def find_and_log_include_dirs(destination_path: str) -> list:
     """Finds include directories in the repository and logs the result."""
     print_green('[LOG] Procurando diretórios de inclusão\n')
-    include_dirs = list(find_include_dirs(destination_path))
+    include_dirs = find_include_dirs(destination_path)
     print_green('[LOG] Diretórios de inclusão encontrados com sucesso\n')
     return include_dirs
 
@@ -1634,52 +1549,6 @@
     print_green('[LOG] Salvando o log em logs/\n')
     if not os.path.exists('logs'):
         os.makedirs('logs')
-<<<<<<< HEAD
-    with open(
-        f'logs/{repo_name}_{time.time()}.json', 'w', encoding='utf-8'
-    ) as log_file:
-        log_file.write(json.dumps(output_json, indent=4))
-    print_green('[LOG] Arquivo de log salvo com sucesso\n')
-
-    if top_module:
-        top_module_file = get_top_module_file(modules, top_module)
-        if top_module_file:
-            generate_top_file(top_module_file, repo_name, model=model)
-        else:
-            print_red('[ERROR] Módulo principal não encontrado')
-    else:
-        copy_hardware_template(repo_name)
-
-
-def cleanup_repo_and_plot_graphs(
-    repo_name, plot_graph, module_graph, module_graph_inverse, was_cloned: bool = True, cleanup: bool = False
-):
-    """
-    Cleans up the cloned repository and optionally plots graphs.
-
-    Args:
-        repo_name (str): The name of the repository.
-        plot_graph (bool): Whether to plot the dependency graphs.
-        module_graph (dict): The direct module dependency graph.
-        module_graph_inverse (dict): The inverse module dependency graph.
-
-    Returns:
-        None
-    """
-    # Only remove the repository when the user explicitly requested cleanup
-    # and when this script actually cloned the repository.
-    if cleanup and was_cloned:
-        print_green('[LOG] Removendo o repositório clonado\n')
-        try:
-            remove_repo(repo_name)
-            print_green('[LOG] Repositório removido com sucesso\n')
-        except Exception as e:
-            print_red(f'[WARN] Falha ao remover repositório: {e}')
-    elif cleanup and not was_cloned:
-        print_green('[LOG] Repositório fornecido pelo usuário; não será removido\n')
-    else:
-        print_green('[LOG] Cleanup não solicitado; pulando remoção do repositório\n')
-=======
     try:
         ts = f"{time.time():.0f}"
         with open(f'logs/{repo_name}_{ts}.log', 'w', encoding='utf-8') as log_file:
@@ -1692,7 +1561,6 @@
     print_green('[LOG] Removendo o repositório clonado\n')
     remove_repo(repo_name)
     print_green('[LOG] Repositório removido com sucesso\n')
->>>>>>> 863013ea
 
     # Plot graph if requested
     if plot_graph:
@@ -1741,24 +1609,8 @@
         help='Add the generated configuration to a central config file'
     )
     parser.add_argument(
-<<<<<<< HEAD
-        '--existing-repo',
-        type=str,
-        default=None,
-        help='Path to an already-cloned repository to use instead of cloning',
-    )
-    parser.add_argument(
-        '--cleanup',
-        action='store_true',
-        help='If set, remove cloned repositories after processing',
-    )
-    parser.add_argument(
-        '-n',
-        '--no-llama',
-=======
         '-n', 
         '--no-llama', 
->>>>>>> 863013ea
         action='store_true',
         help='Skip OLLAMA processing for top module identification'
     )
@@ -1772,16 +1624,8 @@
 
     args = parser.parse_args()
 
-<<<<<<< HEAD
-    if args.generate_config:
-        # if not args.processor_url:
-        #     raise ValueError('Argumento processor-url não encontrado')
-
-        generate_processor_config(
-=======
     try:
         config = generate_processor_config(
->>>>>>> 863013ea
             args.processor_url,
             args.config_path,
             args.plot_graph,
